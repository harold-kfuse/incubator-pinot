--- conflicted
+++ resolved
@@ -98,30 +98,16 @@
 
   public static List<String> getDimensions(String collection)
       throws Exception {
-<<<<<<< HEAD
+
     DatasetConfigDTO datasetConfig = CACHE_REGISTRY.getDatasetConfigCache().get(collection);
     List<String> dimensions = datasetConfig.getDimensions();
-=======
-    List<String> dimensions = getSchemaDimensionNames(queryCache, collection);
->>>>>>> e46f0cbf
     Collections.sort(dimensions);
     return dimensions;
   }
 
-<<<<<<< HEAD
   public static List<String> getDimensionsToGroupBy(String collection, Multimap<String, String> filters)
       throws Exception {
     List<String> dimensions = Utils.getDimensions(collection);
-=======
-  public static List<String> getSchemaDimensionNames(QueryCache queryCache, String collection)
-      throws Exception {
-    return queryCache.getClient().getCollectionSchema(collection).getDimensionNames();
-  }
-
-  public static List<String> getDimensionsToGroupBy(QueryCache queryCache, String collection,
-      Multimap<String, String> filters) throws Exception {
-    List<String> dimensions = Utils.getDimensions(queryCache, collection);
->>>>>>> e46f0cbf
 
     List<String> dimensionsToGroupBy = new ArrayList<>();
     if (filters != null) {
@@ -179,22 +165,6 @@
   }
 
 
-
-  public static boolean isDerievedOrNonAdditiveMetric(String collection, String metric) {
-    CollectionConfig collectionConfig = null;
-    try {
-      collectionConfig = CACHE_REGISTRY_INSTANCE.getCollectionConfigCache().get(collection);
-      if (collectionConfig != null && (collectionConfig.getDerivedMetrics() != null
-          && collectionConfig.getDerivedMetrics().containsKey(metric)) || collectionConfig
-          .isNonAdditive()) {
-        return true;
-      }
-    } catch (InvalidCacheLoadException | ExecutionException e) {
-      LOG.debug("No collection configs for collection {}", collection);
-    }
-    return false;
-  }
-
   public static List<MetricFunction> computeMetricFunctionsFromExpressions(
       List<MetricExpression> metricExpressions) {
     Set<MetricFunction> metricFunctions = new HashSet<>();
@@ -220,15 +190,18 @@
   }
 
   public static TimeGranularity getNonAdditiveTimeGranularity(String collection) {
-    CollectionConfig collectionConfig = null;
+    DatasetConfigDTO datasetConfig;
     try {
-      collectionConfig = CACHE_REGISTRY_INSTANCE.getCollectionConfigCache().get(collection);
-      if (collectionConfig != null && collectionConfig.isNonAdditive()) {
-        return new TimeGranularity(collectionConfig.getNonAdditiveBucketSize(),
-            TimeUnit.valueOf(collectionConfig.getNonAdditiveBucketUnit()));
-      }
-    } catch (Exception e) {
-      LOG.debug("No collection config for collection {}", collection);
+      datasetConfig = CACHE_REGISTRY.getDatasetConfigCache().get(collection);
+      Integer nonAdditiveBucketSize = datasetConfig.getNonAdditiveBucketSize();
+      String nonAdditiveBucketUnit = datasetConfig.getNonAdditiveBucketUnit();
+      if (nonAdditiveBucketSize != null && nonAdditiveBucketUnit != null) {
+        TimeGranularity timeGranularity = new TimeGranularity(datasetConfig.getNonAdditiveBucketSize(),
+            TimeUnit.valueOf(datasetConfig.getNonAdditiveBucketUnit()));
+        return timeGranularity;
+      }
+    } catch (ExecutionException e) {
+      LOG.info("Exception in fetching non additive time granularity");
     }
     return null;
   }
